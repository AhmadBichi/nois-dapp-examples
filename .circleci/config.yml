--- conflicted
+++ resolved
@@ -5,11 +5,8 @@
   test:
     jobs:
       - contract_double_dice_roll
-<<<<<<< HEAD
       - contract_randdrop
-=======
       - contract_randdrop-global
->>>>>>> 2415a095
       - lint
       - wasm-build
   deploy:
@@ -176,11 +173,8 @@
           root: ./target/wasm32-unknown-unknown/release
           paths:
             - double_dice_roll.wasm
-<<<<<<< HEAD
             - randdrop.wasm
-=======
             - randdrop_global.wasm
->>>>>>> 2415a095
 
   # This job roughly follows the instructions from https://circleci.com/blog/publishing-to-github-releases-via-circleci/
   build_and_upload_contracts:
